from chromadb.api.types import Documents, EmbeddingFunction, Embeddings
from typing import Optional


class SentenceTransformerEmbeddingFunction(EmbeddingFunction):
    models = {}

    # If you have a beefier machine, try "gtr-t5-large".
    # for a full list of options: https://huggingface.co/sentence-transformers, https://www.sbert.net/docs/pretrained_models.html
<<<<<<< HEAD
    def __init__(self, model_name: str = "all-MiniLM-L6-v2", device: str = "cpu"):
        try:
            from sentence_transformers import SentenceTransformer
        except ImportError:
            raise ValueError(
                "The sentence_transformers python package is not installed. Please install it with `pip install sentence_transformers`"
            )
        self._model = SentenceTransformer(model_name, device=device)
=======
    def __init__(self, model_name: str = "all-MiniLM-L6-v2"):
        if model_name not in self.models:
            try:
                from sentence_transformers import SentenceTransformer
            except ImportError:
                raise ValueError(
                    "The sentence_transformers python package is not installed. Please install it with `pip install sentence_transformers`"
                )
            self.models[model_name] = SentenceTransformer(model_name)
        self._model = self.models[model_name]
>>>>>>> db2c9cc8

    def __call__(self, texts: Documents) -> Embeddings:
        return self._model.encode(list(texts), convert_to_numpy=True).tolist()


class OpenAIEmbeddingFunction(EmbeddingFunction):
    def __init__(
        self, api_key: Optional[str] = None, model_name: str = "text-embedding-ada-002"
    ):
        try:
            import openai
        except ImportError:
            raise ValueError(
                "The openai python package is not installed. Please install it with `pip install openai`"
            )

        if api_key is not None:
            openai.api_key = api_key
        # If the api key is still not set, raise an error
        elif openai.api_key is None:
            raise ValueError(
                "Please provide an OpenAI API key. You can get one at https://platform.openai.com/account/api-keys"
            )

        self._client = openai.Embedding
        self._model_name = model_name

    def __call__(self, texts: Documents) -> Embeddings:
        # replace newlines, which can negatively affect performance.
        texts = [t.replace("\n", " ") for t in texts]

        # Call the OpenAI Embedding API
        embeddings = self._client.create(input=texts, engine=self._model_name)["data"]

        # Sort resulting embeddings by index
        sorted_embeddings = sorted(embeddings, key=lambda e: e["index"])

        # Return just the embeddings
        return [result["embedding"] for result in sorted_embeddings]


class CohereEmbeddingFunction(EmbeddingFunction):
    def __init__(self, api_key: str, model_name: str = "large"):
        try:
            import cohere
        except ImportError:
            raise ValueError(
                "The cohere python package is not installed. Please install it with `pip install cohere`"
            )

        self._client = cohere.Client(api_key)
        self._model_name = model_name

    def __call__(self, texts: Documents) -> Embeddings:
        # Call Cohere Embedding API for each document.
        return [
            embeddings
            for embeddings in self._client.embed(texts=texts, model=self._model_name)
        ]


class HuggingFaceEmbeddingFunction(EmbeddingFunction):
    def __init__(
        self, api_key: str, model_name: str = "sentence-transformers/all-MiniLM-L6-v2"
    ):
        try:
            import requests
        except ImportError:
            raise ValueError(
                "The requests python package is not installed. Please install it with `pip install requests`"
            )
        self._api_url = f"https://api-inference.huggingface.co/pipeline/feature-extraction/{model_name}"
        self._session = requests.Session()
        self._session.headers.update({"Authorization": f"Bearer {api_key}"})

    def __call__(self, texts: Documents) -> Embeddings:
        # Call HuggingFace Embedding API for each document
        return self._session.post(
            self._api_url, json={"inputs": texts, "options": {"wait_for_model": True}}
        ).json()


class InstructorEmbeddingFunction(EmbeddingFunction):
    # If you have a GPU with at least 6GB try model_name = "hkunlp/instructor-xl" and device = "cuda"
    # for a full list of options: https://github.com/HKUNLP/instructor-embedding#model-list
    def __init__(self, model_name: str = "hkunlp/instructor-base", device="cpu"):
        try:
            from InstructorEmbedding import INSTRUCTOR
        except ImportError:
            raise ValueError(
                "The InstructorEmbedding python package is not installed. Please install it with `pip install InstructorEmbedding`"
            )
        self._model = INSTRUCTOR(model_name, device=device)

    def __call__(self, texts: Documents) -> Embeddings:
        return self._model.encode(texts).tolist()


class GooglePalmEmbeddingFunction(EmbeddingFunction):
    """To use this EmbeddingFunction, you must have the google.generativeai Python package installed and have a PaLM API key."""

    def __init__(self, api_key: str, model_name: str = "models/embedding-gecko-001"):
        if not api_key:
            raise ValueError("Please provide a PaLM API key.")

        if not model_name:
            raise ValueError("Please provide the model name.")

        try:
            import google.generativeai as palm
        except ImportError:
            raise ValueError(
                "The Google Generative AI python package is not installed. Please install it with `pip install google-generativeai`"
            )

        palm.configure(api_key=api_key)
        self._palm = palm
        self._model_name = model_name

    def __call__(self, texts: Documents) -> Embeddings:
        return [
            self._palm.generate_embeddings(model=self._model_name, text=text)[
                "embedding"
            ]
            for text in texts
        ]<|MERGE_RESOLUTION|>--- conflicted
+++ resolved
@@ -7,17 +7,7 @@
 
     # If you have a beefier machine, try "gtr-t5-large".
     # for a full list of options: https://huggingface.co/sentence-transformers, https://www.sbert.net/docs/pretrained_models.html
-<<<<<<< HEAD
     def __init__(self, model_name: str = "all-MiniLM-L6-v2", device: str = "cpu"):
-        try:
-            from sentence_transformers import SentenceTransformer
-        except ImportError:
-            raise ValueError(
-                "The sentence_transformers python package is not installed. Please install it with `pip install sentence_transformers`"
-            )
-        self._model = SentenceTransformer(model_name, device=device)
-=======
-    def __init__(self, model_name: str = "all-MiniLM-L6-v2"):
         if model_name not in self.models:
             try:
                 from sentence_transformers import SentenceTransformer
@@ -25,9 +15,9 @@
                 raise ValueError(
                     "The sentence_transformers python package is not installed. Please install it with `pip install sentence_transformers`"
                 )
-            self.models[model_name] = SentenceTransformer(model_name)
+            self.models[model_name] = SentenceTransformer(model_name, device=device)
         self._model = self.models[model_name]
->>>>>>> db2c9cc8
+
 
     def __call__(self, texts: Documents) -> Embeddings:
         return self._model.encode(list(texts), convert_to_numpy=True).tolist()
