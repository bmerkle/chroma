--- conflicted
+++ resolved
@@ -1,10 +1,6 @@
 import array
-<<<<<<< HEAD
-from typing import Tuple, Union
 from uuid import UUID
-=======
-from typing import Optional, Tuple, Union
->>>>>>> 8e5b5f26
+from typing import Dict, Optional, Tuple, Union
 from chromadb.api.types import Embedding
 import chromadb.proto.chroma_pb2 as proto
 from chromadb.types import (
@@ -12,7 +8,6 @@
     Metadata,
     Operation,
     ScalarEncoding,
-<<<<<<< HEAD
     Segment,
     SegmentScope,
     SeqId,
@@ -23,12 +18,6 @@
 from chromadb.utils.messageid import bytes_to_int, int_to_bytes
 
 # TODO: Unit tests for this file, handling optional states etc
-=======
-    SeqId,
-    SubmitEmbeddingRecord,
-    Vector,
-)
->>>>>>> 8e5b5f26
 
 
 def to_proto_vector(vector: Vector, encoding: ScalarEncoding) -> proto.Vector:
@@ -49,10 +38,7 @@
 
 def from_proto_vector(vector: proto.Vector) -> Tuple[Embedding, ScalarEncoding]:
     encoding = vector.encoding
-<<<<<<< HEAD
-=======
     as_array: array.array[float] | array.array[int]
->>>>>>> 8e5b5f26
     if encoding == proto.ScalarEncoding.FLOAT32:
         as_array = array.array("f")
         out_encoding = ScalarEncoding.FLOAT32
@@ -82,14 +68,10 @@
         raise RuntimeError(f"Unknown operation {operation}")  # TODO: full error
 
 
-<<<<<<< HEAD
-def from_proto_metadata(metadata: proto.UpdateMetadata) -> Metadata:
-=======
 def from_proto_metadata(metadata: proto.UpdateMetadata) -> Optional[Metadata]:
     if not metadata.metadata:
         return None
->>>>>>> 8e5b5f26
-    out_metadata = {}
+    out_metadata: Dict[str, Union[str, int, float, bool]] = {}
     for key, value in metadata.metadata.items():
         if value.HasField("string_value"):
             out_metadata[key] = value.string_value
@@ -115,7 +97,6 @@
         operation=from_proto_operation(submit_embedding_record.operation),
     )
     return record
-<<<<<<< HEAD
 
 
 def from_proto_segment(segment: proto.Segment) -> Segment:
@@ -162,8 +143,6 @@
         return proto.SegmentScope.METADATA
     else:
         raise RuntimeError(f"Unknown segment scope {segment_scope}")
-=======
->>>>>>> 8e5b5f26
 
 
 def to_proto_metadata_update_value(
