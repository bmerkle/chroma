import logging
import multiprocessing
from typing import Generator
from hypothesis import given
import pytest
import chromadb
from chromadb.config import Settings
import chromadb.test.property.strategies as strategies
import chromadb.test.property.invariants as invariants
<<<<<<< HEAD
from chromadb.test.configurations import configurations


CreatePersistAPI = Callable[[], API]


# TODO: fixtures should be common across tests
@pytest.fixture(scope="module", params=configurations(True))
def create_api(request) -> CreatePersistAPI:
=======
from chromadb.test.configurations import persist_configurations
from chromadb.test.property.test_embeddings import (
    EmbeddingStateMachine,
    EmbeddingStateMachineStates,
)
from hypothesis.stateful import run_state_machine_as_test, rule, precondition
import os
import shutil


# TODO: fixtures should be common across tests
@pytest.fixture(scope="module", params=persist_configurations())
def settings(request) -> Generator[Settings, None, None]:
>>>>>>> d183872f
    configuration = request.param
    yield configuration
    save_path = configuration.persist_directory
    # Remove if it exists
    if os.path.exists(save_path):
        shutil.rmtree(save_path)


@given(
    collection_strategy=strategies.collections(),
    embeddings_strategy=strategies.embedding_set(),
)
def test_persist(
    settings: Settings,
    collection_strategy: strategies.Collection,
    embeddings_strategy: strategies.EmbeddingSet,
):
    api_1 = chromadb.Client(settings)
    api_1.reset()
    coll = api_1.create_collection(
        **collection_strategy, embedding_function=lambda x: None
    )
    coll.add(**embeddings_strategy)

    invariants.count(
        api_1,
        coll.name,
        len(embeddings_strategy["ids"]),
    )
    invariants.metadatas_match(coll, embeddings_strategy)
    invariants.documents_match(coll, embeddings_strategy)
    invariants.ids_match(coll, embeddings_strategy)
    invariants.ann_accuracy(coll, embeddings_strategy)

    api_1.persist()
    del api_1

    api_2 = chromadb.Client(settings)
    coll = api_2.get_collection(
        name=collection_strategy["name"], embedding_function=lambda x: None
    )
    invariants.count(
        api_2,
        coll.name,
        len(embeddings_strategy["ids"]),
    )
    invariants.metadatas_match(coll, embeddings_strategy)
    invariants.documents_match(coll, embeddings_strategy)
    invariants.ids_match(coll, embeddings_strategy)
    invariants.ann_accuracy(coll, embeddings_strategy)


def load_and_check(settings: Settings, collection_name: str, embeddings_set, conn):
    try:
        api = chromadb.Client(settings)
        coll = api.get_collection(
            name=collection_name, embedding_function=lambda x: None
        )
        invariants.count(api, coll.name, len(embeddings_set["ids"]))
        invariants.metadatas_match(coll, embeddings_set)
        invariants.documents_match(coll, embeddings_set)
        invariants.ids_match(coll, embeddings_set)
        invariants.ann_accuracy(coll, embeddings_set)
    except Exception as e:
        conn.send(e)
        raise e


class PersistEmbeddingsStateMachineStates(EmbeddingStateMachineStates):
    persist = "persist"


class PersistEmbeddingsStateMachine(EmbeddingStateMachine):
    def __init__(self, settings: Settings):
        self.api = chromadb.Client(settings)
        self.settings = settings
        self.last_persist_delay = 10
        super().__init__(self.api)

    @precondition(lambda self: len(self.embeddings["ids"]) >= 1)
    @precondition(lambda self: self.last_persist_delay <= 0)
    @rule()
    def persist(self):
        self.on_state_change(PersistEmbeddingsStateMachineStates.persist)
        self.api.persist()
        collection_name = self.collection.name
        # Create a new process and then inside the process run the invariants
        # TODO: Once we switch off of duckdb and onto sqlite we can remove this
        ctx = multiprocessing.get_context("spawn")
        conn1, conn2 = multiprocessing.Pipe()
        p = ctx.Process(
            target=load_and_check,
            args=(self.settings, collection_name, self.embeddings, conn2),
        )
        p.start()
        p.join()

        if conn1.poll():
            e = conn1.recv()
            raise e

    def on_state_change(self, new_state):
        if new_state == PersistEmbeddingsStateMachineStates.persist:
            self.last_persist_delay = 10
        else:
            self.last_persist_delay -= 1


def test_persist_embeddings_state(caplog, settings: Settings):
    caplog.set_level(logging.ERROR)
    run_state_machine_as_test(lambda: PersistEmbeddingsStateMachine(settings))<|MERGE_RESOLUTION|>--- conflicted
+++ resolved
@@ -7,18 +7,7 @@
 from chromadb.config import Settings
 import chromadb.test.property.strategies as strategies
 import chromadb.test.property.invariants as invariants
-<<<<<<< HEAD
 from chromadb.test.configurations import configurations
-
-
-CreatePersistAPI = Callable[[], API]
-
-
-# TODO: fixtures should be common across tests
-@pytest.fixture(scope="module", params=configurations(True))
-def create_api(request) -> CreatePersistAPI:
-=======
-from chromadb.test.configurations import persist_configurations
 from chromadb.test.property.test_embeddings import (
     EmbeddingStateMachine,
     EmbeddingStateMachineStates,
@@ -29,9 +18,8 @@
 
 
 # TODO: fixtures should be common across tests
-@pytest.fixture(scope="module", params=persist_configurations())
+@pytest.fixture(scope="module", params=configurations(True))
 def settings(request) -> Generator[Settings, None, None]:
->>>>>>> d183872f
     configuration = request.param
     yield configuration
     save_path = configuration.persist_directory
