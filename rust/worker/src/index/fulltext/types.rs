--- conflicted
+++ resolved
@@ -1,18 +1,13 @@
-use crate::blockstore::{Blockfile, BlockfileKey, Key, PositionalPostingListBuilder, Value};
-use crate::errors::{ChromaError, ErrorCodes};
-use crate::index::fulltext::tokenizer::ChromaTokenizer;
-use std::collections::HashMap;
-<<<<<<< HEAD
 use crate::blockstore::{Blockfile, BlockfileKey, Key, PositionalPostingListBuilder, Value};
 use crate::index::fulltext::tokenizer::{ChromaTokenizer, ChromaTokenStream};
 use tantivy::tokenizer::Token;
+use std::collections::HashMap;
+use crate::errors::{ChromaError, ErrorCodes};
+use thiserror::Error;
 
 static MAX_DOC_SIZE: usize = 16000;
 static MIN_QUERY_SIZE: usize = 3;
 static MIN_DOC_SIZE: usize = 5;
-=======
-use thiserror::Error;
->>>>>>> 86666f96
 
 #[derive(Error, Debug)]
 pub enum FullTextIndexError {
@@ -79,7 +74,6 @@
     }
 }
 
-<<<<<<< HEAD
 impl BlockfileFullTextIndex {
     // Factored this way for testing.
     fn search_tokens(&self, tokens: &Vec<Token>) -> Result<Vec<i32>, Box<dyn ChromaError>> {
@@ -88,69 +82,6 @@
         }
         if tokens.iter().map(|t| t.position_length).sum::<usize>() < MIN_QUERY_SIZE {
             return Err(Box::new(FullTextIndexError::QueryTooShort));
-=======
-impl FullTextIndex for BlockfileFullTextIndex {
-    fn begin_transaction(&mut self) -> Result<(), Box<dyn ChromaError>> {
-        if self.in_transaction {
-            return Err(Box::new(FullTextIndexError::AlreadyInTransaction));
-        }
-        self.posting_lists_blockfile.begin_transaction()?;
-        self.frequencies_blockfile.begin_transaction()?;
-        self.in_transaction = true;
-        Ok(())
-    }
-
-    fn commit_transaction(&mut self) -> Result<(), Box<dyn ChromaError>> {
-        if !self.in_transaction {
-            return Err(Box::new(FullTextIndexError::NotInTransaction));
-        }
-        self.in_transaction = false;
-        for (key, mut value) in self.uncommitted.drain() {
-            let positional_posting_list = value.build();
-            let blockfilekey = BlockfileKey::new("".to_string(), Key::String(key.to_string()));
-            self.posting_lists_blockfile.set(
-                blockfilekey,
-                Value::PositionalPostingListValue(positional_posting_list),
-            );
-        }
-        for (key, value) in self.uncommitted_frequencies.drain() {
-            let blockfilekey = BlockfileKey::new("".to_string(), Key::String(key.to_string()));
-            self.frequencies_blockfile
-                .set(blockfilekey, Value::Int32Value(value));
-        }
-        self.posting_lists_blockfile.commit_transaction()?;
-        self.frequencies_blockfile.commit_transaction()?;
-        self.uncommitted.clear();
-        Ok(())
-    }
-
-    fn add_document(&mut self, document: &str, offset_id: i32) -> Result<(), Box<dyn ChromaError>> {
-        if !self.in_transaction {
-            return Err(Box::new(FullTextIndexError::NotInTransaction));
-        }
-        let tokens = self.tokenizer.encode(document);
-        for token in tokens.get_tokens() {
-            self.uncommitted_frequencies
-                .entry(token.text.to_string())
-                .and_modify(|e| *e += 1)
-                .or_insert(1);
-            let mut builder = self
-                .uncommitted
-                .entry(token.text.to_string())
-                .or_insert(PositionalPostingListBuilder::new());
-
-            // Store starting positions of tokens. These are NOT affected by token filters.
-            // For search, we can use the start and end positions to compute offsets to
-            // check full string match.
-            //
-            // See https://docs.rs/tantivy/latest/tantivy/tokenizer/struct.Token.html
-            if !builder.contains_doc_id(offset_id) {
-                // Casting to i32 is safe since we limit the size of the document.
-                builder.add_doc_id_and_positions(offset_id, vec![token.offset_from as i32]);
-            } else {
-                builder.add_positions_for_doc_id(offset_id, vec![token.offset_from as i32]);
-            }
->>>>>>> 86666f96
         }
         // Get query tokens sorted by frequency.
         let mut token_frequencies = vec![];
@@ -185,12 +116,6 @@
             };
         let first_token_offset = tokens[0].offset_from as i32;
         for doc_id in first_token_positional_posting_list.get_doc_ids().values() {
-<<<<<<< HEAD
-            let doc_id = *doc_id;
-            let positions = first_token_positional_posting_list.get_positions_for_doc_id(doc_id).unwrap();
-            let positions_vec = positions.values().iter().map(|x| x - first_token_offset).collect();
-            candidates.insert(doc_id, positions_vec);
-=======
             let positions = first_token_positional_posting_list
                 .get_positions_for_doc_id(*doc_id)
                 .unwrap();
@@ -200,7 +125,6 @@
                 .map(|x| *x - first_token_offset)
                 .collect();
             candidates.insert(*doc_id, positions_vec);
->>>>>>> 86666f96
         }
 
         // Iterate through the rest of the tokens, intersecting the posting lists with the candidates.
@@ -221,13 +145,9 @@
                 let doc_id = *doc_id;
                 let mut new_positions = vec![];
                 for position in positions {
-<<<<<<< HEAD
-                    if let Some(positions_for_doc_id) = positional_posting_list.get_positions_for_doc_id(doc_id) {
-=======
                     if let Some(positions_for_doc_id) =
-                        positional_posting_list.get_positions_for_doc_id(*doc_id)
+                        positional_posting_list.get_positions_for_doc_id(doc_id)
                     {
->>>>>>> 86666f96
                         for position_for_doc_id in positions_for_doc_id.values() {
                             if *position_for_doc_id - token_offset == *position {
                                 new_positions.push(*position);
@@ -251,7 +171,6 @@
     }
 }
 
-<<<<<<< HEAD
 impl FullTextIndex for BlockfileFullTextIndex {
     fn begin_transaction(&mut self) -> Result<(), Box<dyn ChromaError>> {
         if self.in_transaction {
@@ -334,10 +253,6 @@
 
 #[cfg(test)]
 mod test {
-=======
-#[cfg(test)]
-mod tests {
->>>>>>> 86666f96
     use super::*;
     use crate::blockstore::provider::{BlockfileProvider, HashMapBlockfileProvider};
     use crate::blockstore::{HashMapBlockfile, KeyType, ValueType};
@@ -622,8 +537,14 @@
         type Reference = ReferenceState;
 
         fn init_test(_ref_state: &ReferenceState) -> Self::SystemUnderTest {
-            let pl_blockfile = Box::new(HashMapBlockfile::open(&"in-memory-pl").unwrap());
-            let freq_blockfile = Box::new(HashMapBlockfile::open(&"in-memory-freqs").unwrap());
+
+            let mut provider = HashMapBlockfileProvider::new();
+            let pl_blockfile = provider
+                .create("pl", KeyType::String, ValueType::PositionalPostingList)
+                .unwrap();
+            let freq_blockfile = provider
+                .create("freq", KeyType::String, ValueType::Int32)
+                .unwrap();
             let tokenizer = Box::new(TantivyChromaTokenizer::new(Box::new(NgramTokenizer::new(1, 1, false).unwrap())));
             BlockfileFullTextIndex::new(pl_blockfile, freq_blockfile, tokenizer)
         }
