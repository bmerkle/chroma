--- conflicted
+++ resolved
@@ -15,15 +15,9 @@
 
 		const scatterplot = createScatterplot({
 		  canvas,
-<<<<<<< HEAD
-		  width,
-		  height,
-		  pointSize: 7
-=======
 		  width: 'auto',
 		  height: 'auto',
 		  pointSize: 5
->>>>>>> 884c0a13
 		});
 		scatterplot.set({ backgroundColor: '#F3F5F6' }); 
 		scatterplot.draw(points);
